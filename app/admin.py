--- conflicted
+++ resolved
@@ -2,11 +2,7 @@
 from django.contrib.auth.models import Group
 from django.contrib import admin, messages
 from app.models import CustomUser
-<<<<<<< HEAD
-from django import forms
-=======
 from django.utils.translation import gettext_lazy as _
->>>>>>> 7876b934
 
 @admin.action(description="Bloquear usuario/s")
 def bloquear_usuarios(self, request, queryset):
@@ -24,32 +20,6 @@
             usuario.save()
             self.message_user(request, f'El usuario {usuario.name} ha sido desbloqueado.', messages.SUCCESS)
 
-<<<<<<< HEAD
-
-# class CustomUserForm(forms):
-#     class Meta:
-#         model = CustomUser
-#         fields = ['name', 'email', 'is_active','user_permissions', 'groups']
-#         labels = {
-#             'is_active': 'Activo',  # Cambiar el label aquí
-#         }
-
-
-@admin.register(CustomUser)
-class UserAdmin(admin.ModelAdmin):
-    # form = CustomUserForm
-    list_display = ('name', 'email', 'is_active')
-    readonly_fields = ('name', 'email')
-    actions = [bloquear_usuarios, desbloquear_usuarios]
-    exclude = ('password',)
-
-
-    fieldsets = (
-        (None, {
-            'fields': ('name', 'email', 'is_active','user_permissions', 'groups')
-        }),
-    )
-=======
 class CustomUserAdmin(UserAdmin):
     list_display = ('email', 'name', 'is_active')
     list_filter = ('is_active', 'groups')
@@ -63,7 +33,6 @@
     search_fields = ('email', 'name')
     ordering = ('email',)
     filter_horizontal = ('groups', 'user_permissions',)
->>>>>>> 7876b934
 
     def has_module_permission(self, request):
         return request.user.is_staff and request.user.has_perm('app.view_users')

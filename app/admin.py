from django.contrib.auth.admin import GroupAdmin as BaseGroupAdmin, UserAdmin
from django.contrib.auth.models import Group
from django.contrib import admin, messages
from app import models
from app.models import CustomUser
from django.utils.translation import gettext_lazy as _
from django.forms.models import fields_for_model
from app.forms import CustomUserFormAdmin
from django.urls import reverse

@admin.action(description="Bloquear usuario/s")
def bloquear_usuarios(self, request, queryset):
    """
    Bloquea los usuarios seleccionados en el panel de administración.

    Parámetros:
        self: Referencia al objeto actual.
        request: Objeto de solicitud HTTP que contiene metadatos sobre la solicitud.
        queryset: QuerySet que contiene los usuarios seleccionados para la acción.

    Acciones:
        - Itera sobre los usuarios seleccionados y desactiva su cuenta.
        - Muestra un mensaje de éxito por cada usuario bloqueado.
    """

    for usuario in queryset:
        if usuario.is_active:
            usuario.is_active = False
            usuario.save()
            self.message_user(request, f'El usuario {usuario.name} ha sido bloqueado.', messages.SUCCESS)

@admin.action(description="Desbloquear usuario/s")
def desbloquear_usuarios(self, request, queryset):
    """
    Desbloquea los usuarios seleccionados en el panel de administración.

    Parameters:
        self: Referencia al objeto actual.

        request: Objeto de solicitud HTTP que contiene metadatos sobre la solicitud.

        queryset: QuerySet que contiene los usuarios seleccionados para la acción.

    Acciones:
        - Itera sobre los usuarios seleccionados y activa su cuenta.
        - Muestra un mensaje de éxito por cada usuario desbloqueado.
    """
    for usuario in queryset:
        if not usuario.is_active:
            usuario.is_active = True
            usuario.save()
            self.message_user(request, f'El usuario {usuario.name} ha sido desbloqueado.', messages.SUCCESS)


class CustomUserAdmin(UserAdmin):
    """
    Configuración personalizada para la administración de usuarios en el panel de administración de Django.

    Atributos:
        form (ModelForm): Formulario personalizado utilizado para editar usuarios.
        list_display (tuple): Campos que se mostrarán en la lista de usuarios.
        list_filter (tuple): Filtros disponibles en la lista de usuarios.
        fieldsets (tuple): Estructura y agrupación de los campos en el formulario de edición de usuarios.
        search_fields (tuple): Campos por los cuales se puede buscar en la lista de usuarios.
        ordering (tuple): Orden por defecto de la lista de usuarios.
        filter_horizontal (tuple): Campos de selección múltiple que se muestran de manera horizontal.
        readonly_fields (tuple): Campos que son de solo lectura en el formulario de edición.
    """

    form = CustomUserFormAdmin

    list_display = ('email', 'name', 'is_active')
    list_filter = ('is_active', 'groups')

    fieldsets = (
        (None, {'fields': ()}),
        (_('Informacion personal'), {'fields': ('name', 'email' ,'photo', 'about')}),
        (_('Grupos y estado'), {'fields': ('is_active', 'groups')}),
        (_('Fechas relevantes'), {'fields': ('last_login', 'date_joined')}),
    )
    search_fields = ('email', 'name')
    ordering = ('email',)
    filter_horizontal = ('groups', 'user_permissions',)

    readonly_fields = ('name', 'email', 'photo', 'about', 'last_login', 'date_joined')

    # Boton de Cancelar al modificar
    def change_view(self, request, object_id, form_url='', extra_context=None):
        extra_context = extra_context or {}
        cancel_url = reverse('admin:%s_%s_changelist' % (self.model._meta.app_label, self.model._meta.model_name))
        extra_context['cancel_url'] = cancel_url
        return super().change_view(request, object_id, form_url, extra_context=extra_context)

    def has_module_permission(self, request):
        """
        Verifica si el usuario actual tiene permisos para acceder al módulo de administración de usuarios.

        Parámetros:
            request: Objeto de solicitud HTTP.

        Retorna:
            bool: True si el usuario tiene permisos de visualización, de lo contrario False.
        """

        return request.user.is_staff and request.user.has_perm('app.view_users')

    def has_view_permission(self, request, obj=None):
        """
        Verifica si el usuario actual tiene permisos para ver usuarios específicos.

        Parámetros:
            request: Objeto de solicitud HTTP.
            obj: Objeto usuario específico (opcional).

        Retorna:
            bool: True si el usuario tiene permisos de visualización, de lo contrario False.
        """

        return request.user.is_staff and request.user.has_perm('app.view_users')

    def has_add_permission(self, request):
        """
        Verifica si el usuario actual tiene permisos para añadir nuevos usuarios.

        Parámetros:
            request: Objeto de solicitud HTTP.

        Retorna:
            bool: True si el usuario tiene permisos para añadir usuarios, de lo contrario False.
        """

        return request.user.is_staff and request.user.has_perm('app.create_users')

    def has_change_permission(self, request, obj=None):
        """
        Verifica si el usuario actual tiene permisos para cambiar usuarios.

        Parámetros:
            request: Objeto de solicitud HTTP.
            obj: Objeto usuario específico (opcional).

        Retorna:
            bool: True si el usuario tiene permisos para cambiar usuarios, de lo contrario False.
        """

        return request.user.is_staff and request.user.has_perm('app.edit_roles')

    def has_delete_permission(self, request, obj=None):
        """
        Verifica si el usuario actual tiene permisos para eliminar usuarios.

        Parámetros:
            request: Objeto de solicitud HTTP.
            obj: Objeto usuario específico (opcional).

        Retorna:
            bool: True si el usuario tiene permisos para eliminar usuarios, de lo contrario False.
        """

        return request.user.is_staff and request.user.has_perm('app.delete_users')

 # Restringir la edición solo a 'groups' e 'is_active'
    def get_readonly_fields(self, request, obj=None):
        """
        Restringe la edición a solo los campos 'groups' e 'is_active', dejando los demás como solo lectura.

        Parámetros:
            request: Objeto de solicitud HTTP.
            obj: Objeto usuario específico (opcional).

        Retorna:
            list: Lista de campos de solo lectura.
        """

        if obj:
            # Obtener todos los campos del modelo
            all_fields = list(fields_for_model(self.model).keys())
            editable_fields = {'groups', 'is_active'}
            return [field for field in all_fields if field not in editable_fields]
        return super().get_readonly_fields(request, obj)


class CustomGroupAdmin(BaseGroupAdmin):
<<<<<<< HEAD
    # Boton de Cancelar al modificar
    def change_view(self, request, object_id, form_url='', extra_context=None):
        extra_context = extra_context or {}
        cancel_url = reverse('admin:%s_%s_changelist' % (self.model._meta.app_label, self.model._meta.model_name))
        extra_context['cancel_url'] = cancel_url
        return super().change_view(request, object_id, form_url, extra_context=extra_context)
    
    # Boton de Cancelar al agregar
    def add_view(self, request, form_url='', extra_context=None):
        extra_context = extra_context or {}
        cancel_url = reverse('admin:%s_%s_changelist' % (self.model._meta.app_label, self.model._meta.model_name))
        extra_context['cancel_url'] = cancel_url
        return super().add_view(request, form_url, extra_context=extra_context)
=======
    """
    Configuración personalizada para la administración de grupos en el panel de administración de Django.

    Hereda de:
        BaseGroupAdmin: La clase base de administración para grupos.

    Métodos:
        has_module_permission: Verifica si el usuario tiene permisos para acceder al módulo de grupos.
        has_view_permission: Verifica si el usuario tiene permisos para ver grupos específicos.
        has_add_permission: Verifica si el usuario tiene permisos para añadir nuevos grupos.
        has_change_permission: Verifica si el usuario tiene permisos para cambiar grupos.
        has_delete_permission: Verifica si el usuario tiene permisos para eliminar grupos.
    """
>>>>>>> 6574d448

    def has_module_permission(self, request):
        """
        Verifica si el usuario actual tiene permisos para acceder al módulo de administración de grupos.

        Parámetros:
            request: Objeto de solicitud HTTP.

        Retorna:
            bool: True si el usuario tiene permisos de visualización, de lo contrario False.
        """

        return request.user.is_staff and request.user.has_perm('app.view_roles')

    def has_view_permission(self, request, obj=None):
        """
        Verifica si el usuario actual tiene permisos para ver grupos específicos.

        Parámetros:
            request: Objeto de solicitud HTTP.
            obj: Objeto grupo específico (opcional).

        Retorna:
            bool: True si el usuario tiene permisos de visualización, de lo contrario False.
        """

        return request.user.is_staff and request.user.has_perm('app.view_roles')

    def has_add_permission(self, request):
        """
        Verifica si el usuario actual tiene permisos para añadir nuevos grupos.

        Parámetros:
            request: Objeto de solicitud HTTP.

        Retorna:
            bool: True si el usuario tiene permisos para añadir grupos, de lo contrario False.
        """

        return request.user.is_staff and request.user.has_perm('app.create_roles')

    def has_change_permission(self, request, obj=None):
        """
        Verifica si el usuario actual tiene permisos para cambiar grupos.

        Parámetros:
            request: Objeto de solicitud HTTP.
            obj: Objeto grupo específico (opcional).

        Retorna:
            bool: True si el usuario tiene permisos para cambiar grupos, de lo contrario False.
        """

        return request.user.is_staff and request.user.has_perm('app.edit_roles')

    def has_delete_permission(self, request, obj=None):
        """
        Verifica si el usuario actual tiene permisos para eliminar grupos.

        Parámetros:
            request: Objeto de solicitud HTTP.
            obj: Objeto grupo específico (opcional).

        Retorna:
            bool: True si el usuario tiene permisos para eliminar grupos, de lo contrario False.
        """

        return request.user.is_staff and request.user.has_perm('app.delete_roles')

# Desregistrar el modelo Group
admin.site.unregister(Group)

# Registrar el modelo Group con la clase CustomGroupAdmin
admin.site.register(Group, CustomGroupAdmin)

# Registrar CustomUser con CustomUserAdmin
admin.site.register(CustomUser, CustomUserAdmin)

admin.site.site_header = "Administración del Sistema"

Group._meta.verbose_name = _("Rol")  # Singular: "Rol"
Group._meta.verbose_name_plural = _("Roles")  # Plural: "Roles"<|MERGE_RESOLUTION|>--- conflicted
+++ resolved
@@ -181,7 +181,6 @@
 
 
 class CustomGroupAdmin(BaseGroupAdmin):
-<<<<<<< HEAD
     # Boton de Cancelar al modificar
     def change_view(self, request, object_id, form_url='', extra_context=None):
         extra_context = extra_context or {}
@@ -195,7 +194,6 @@
         cancel_url = reverse('admin:%s_%s_changelist' % (self.model._meta.app_label, self.model._meta.model_name))
         extra_context['cancel_url'] = cancel_url
         return super().add_view(request, form_url, extra_context=extra_context)
-=======
     """
     Configuración personalizada para la administración de grupos en el panel de administración de Django.
 
@@ -209,7 +207,6 @@
         has_change_permission: Verifica si el usuario tiene permisos para cambiar grupos.
         has_delete_permission: Verifica si el usuario tiene permisos para eliminar grupos.
     """
->>>>>>> 6574d448
 
     def has_module_permission(self, request):
         """

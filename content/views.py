<<<<<<< HEAD
from django.utils import timezone

from django.shortcuts import render, get_object_or_404
from django.http import JsonResponse
from django.views.decorators.csrf import csrf_exempt
from .models import Content
import json
from django.contrib.auth.decorators import login_required

@login_required
def kanban_board(request):
    user = request.user
    contents = {
        'Borrador': [],
        'Edición': [],
        'A publicar': [],
        'Publicado': [],
        'Inactivo': [],
    }

    # Filtrar contenidos según los permisos del usuario y que estén activos
    if user.has_perm('app.create_content'):
        # Los autores ven solo sus contenidos activos en cualquier estado
        contents['Borrador'] = Content.objects.filter(state='draft', autor=user, is_active=True)
        contents['Edición'] = Content.objects.filter(state='revision', autor=user, is_active=True)
        contents['A publicar'] = Content.objects.filter(state='to_publish', autor=user, is_active=True)
        contents['Publicado'] = Content.objects.filter(state='publish', autor=user, is_active=True)
        contents['Inactivo'] = Content.objects.filter(state='inactive', autor=user, is_active=True)
    elif user.has_perm('app.edit_content') or user.has_perm('app.publish_content') or user.has_perm('app.edit_is_active'):
        # Los editores y publicadores ven todos los contenidos activos sin importar el autor
        contents['Borrador'] = Content.objects.filter(state='draft', is_active=True)
        contents['Edición'] = Content.objects.filter(state='revision', is_active=True)
        contents['A publicar'] = Content.objects.filter(state='to_publish', is_active=True)
        contents['Publicado'] = Content.objects.filter(state='publish', is_active=True)
        contents['Inactivo'] = Content.objects.filter(state='inactive', is_active=True)

    # Pasar permisos al contexto de la plantilla
    context = {
        'contents': contents,
        'can_create_content': user.has_perm('app.create_content'),
        'can_edit_content': user.has_perm('app.edit_content'),
        'can_publish_content': user.has_perm('app.publish_content'),
        'can_edit_is_active': user.has_perm('app.edit_is_active'),
    }
    return render(request, 'kanban/kanban_board.html', context)


# API para actualizar el estado
@csrf_exempt
@login_required
def update_content_state(request, content_id):
    user = request.user
    content = get_object_or_404(Content, id=content_id)

    if request.method == 'POST':
        data = json.loads(request.body)
        new_state = data.get('state')

        # Verificar los estados válidos según los permisos
        if user.has_perm('app.create_content'):
            # Permite mover de 'Borrador' a 'Edición', de 'Publicado' a 'Inactivo', viceversa, y al mismo estado
            if content.autor == user:
                if (
                    (content.state == 'draft' and new_state == 'revision') or
                    (content.state == 'publish' and new_state == 'inactive') or
                    (content.state == 'inactive' and new_state == 'publish' and timezone.now() < content.date_expire) or
                    (content.state == new_state)  # Permite mover al mismo estado
                ):
                    content.state = new_state
                    content.save()
                    return JsonResponse({'status': 'success'})
                elif content.state == 'inactive' and new_state == 'publish' and timezone.now() >= content.date_expire:
                    return JsonResponse({'status': 'error', 'message': 'No se puede publicar un contenido expirado.'}, status=403)

        elif user.has_perm('app.edit_content'):
            # Permite mover de 'Edición' a 'A publicar' y al mismo estado
            if (content.state == 'revision' and new_state == 'to_publish') or (content.state == new_state):
                content.state = new_state
                content.save()
                return JsonResponse({'status': 'success'})

        elif user.has_perm('app.publish_content'):
            # Permite mover de 'A publicar' a 'Publicado', 'Revisión' y al mismo estado
            if content.state == 'to_publish' and new_state in ['publish', 'revision', 'to_publish']:
                content.state = new_state
                content.save()
                return JsonResponse({'status': 'success'})

        elif user.has_perm('app.edit_is_active'):
            # Permite mover de 'Publicado' a 'Inactivo' y desactiva el contenido
            if content.state == 'publish' and new_state == 'inactive':
                content.state = new_state
                # content.is_active = False
                content.save()
                return JsonResponse({'status': 'success'})

        # Responder con un error si la acción no está permitida
        return JsonResponse({'status': 'error', 'message': 'No tienes permiso para cambiar el estado.'}, status=403)

    return JsonResponse({'status': 'error', 'message': 'Método no permitido.'}, status=405)
=======
from django.shortcuts import redirect, render, get_object_or_404

# Create your views here.
from django.utils import timezone 
from django.views.generic import CreateView, UpdateView
from django.contrib.auth.mixins import LoginRequiredMixin, PermissionRequiredMixin
from .models import Content
from .forms import ContentForm
from django.core.exceptions import PermissionDenied

class ContentCreateView(LoginRequiredMixin, PermissionRequiredMixin, CreateView):
    model = Content
    form_class = ContentForm
    template_name = 'content/content_form.html'
    success_url = 'home' # a donde ir despues
    permission_required = 'app.create_content'

    def form_valid(self, form):
        action = self.request.POST.get('action')
        content = form.save(commit=False)

        content.autor = self.request.user

        if action == 'save_draft':
            content.is_active = False
            content.date_create = timezone.now()
            content.date_expire = None
            content.state = Content.StateChoices.draft
        elif action == 'send_for_revision':
            content.is_active = False
            content.date_create = timezone.now()
            content.date_expire = None
            content.state = Content.StateChoices.revision
            
        content.save()
        return redirect(self.success_url)


class ContentUpdateView(LoginRequiredMixin, UpdateView):
    model = Content
    form_class = ContentForm
    template_name = 'content/content_form.html'
    success_url = 'home'  # donde ir despues

    # Lista de permisos
    required_permissions = ['app.create_content', 'app.edit_content']

    def dispatch(self, request, *args, **kwargs):
        # Verifica si el usuario tiene al menos uno de los permisos requeridos
        if not any(request.user.has_perm(perm) for perm in self.required_permissions):
            raise PermissionDenied
        return super().dispatch(request, *args, **kwargs)

    def get_form(self, form_class=None):
        form = super().get_form(form_class)
        user = self.request.user
        
        # Verificar el grupo del usuario y ajustar el formulario
        if user.get_groups_string() == 'Editor':
            # Solo lectura para los campos específicos si el usuario es un Autor
            form.fields['title'].widget.attrs['readonly'] = True
            form.fields['summary'].widget.attrs['readonly'] = True
            form.fields['category'].widget.attrs['readonly'] = True
            form.fields['date_published'].widget.attrs['readonly'] = True

        return form
    
    def form_valid(self, form):
        user = self.request.user
        action = self.request.POST.get('action')

        # Recupera el objeto original desde la base de datos
        content = self.get_object()


        if user.get_groups_string() == 'Autor':
            # Solo actualizar los campos que vienen del formulario
            form_data = form.cleaned_data
            for field in form_data:
                setattr(content, field, form_data[field])

            # Cambiar el estado basado en la acción
            if action == 'send_for_revision':
                content.state = Content.StateChoices.revision
        else:

            content.category = self.get_object().category

            if user.get_groups_string() == 'Editor':

                # Solo actualiza el campo 'content' desde el formulario
                content.content = form.cleaned_data['content']

                if action == 'send_to_draft':
                    content.state = Content.StateChoices.draft
                elif action == 'send_to_publish':
                    content.state = Content.StateChoices.to_publish

            
        content.save()
        return redirect(self.success_url)
    
    def form_invalid(self, form):
        print(form.errors)  # Mostrar errores en el formulario
        return super().form_invalid(form)


def view_content(request, id):
    content = get_object_or_404(Content, id=id)
    return render(request, 'content/view.html', {"content" : content})
>>>>>>> e4a432c4
<|MERGE_RESOLUTION|>--- conflicted
+++ resolved
@@ -1,12 +1,14 @@
-<<<<<<< HEAD
 from django.utils import timezone
-
-from django.shortcuts import render, get_object_or_404
+from django.shortcuts import render, get_object_or_404, redirect
 from django.http import JsonResponse
 from django.views.decorators.csrf import csrf_exempt
 from .models import Content
 import json
 from django.contrib.auth.decorators import login_required
+from django.views.generic import CreateView, UpdateView
+from django.contrib.auth.mixins import LoginRequiredMixin, PermissionRequiredMixin
+from .forms import ContentForm
+from django.core.exceptions import PermissionDenied
 
 @login_required
 def kanban_board(request):
@@ -99,16 +101,6 @@
         return JsonResponse({'status': 'error', 'message': 'No tienes permiso para cambiar el estado.'}, status=403)
 
     return JsonResponse({'status': 'error', 'message': 'Método no permitido.'}, status=405)
-=======
-from django.shortcuts import redirect, render, get_object_or_404
-
-# Create your views here.
-from django.utils import timezone 
-from django.views.generic import CreateView, UpdateView
-from django.contrib.auth.mixins import LoginRequiredMixin, PermissionRequiredMixin
-from .models import Content
-from .forms import ContentForm
-from django.core.exceptions import PermissionDenied
 
 class ContentCreateView(LoginRequiredMixin, PermissionRequiredMixin, CreateView):
     model = Content
@@ -209,5 +201,4 @@
 
 def view_content(request, id):
     content = get_object_or_404(Content, id=id)
-    return render(request, 'content/view.html', {"content" : content})
->>>>>>> e4a432c4
+    return render(request, 'content/view.html', {"content" : content})
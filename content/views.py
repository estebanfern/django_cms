--- conflicted
+++ resolved
@@ -671,12 +671,7 @@
     return JsonResponse({
         'status': 'success',
         'message': message,
-<<<<<<< HEAD
         'result': result,
-    })
-=======
-        'likes_count': content.likes.count(),  # Retorna el conteo actualizado de likes
-        'dislikes_count': content.dislikes.count()  # Retorna el conteo actualizado de dislikes
     })
 
 def report_detail(request, report_id):
@@ -742,4 +737,3 @@
         opts=opts,
     )
     return TemplateResponse(request, 'admin/content/content/content_detail.html', context)
->>>>>>> c3222779

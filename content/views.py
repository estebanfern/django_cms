--- conflicted
+++ resolved
@@ -2,12 +2,8 @@
 from django.shortcuts import render, get_object_or_404, redirect
 from django.http import HttpResponseBadRequest, HttpResponseRedirect, JsonResponse, Http404
 from django.views.decorators.csrf import csrf_exempt
-
-<<<<<<< HEAD
 from rating.models import Rating
-=======
 from . import service
->>>>>>> 77af93fc
 from .forms import ReportForm
 
 import notification.service

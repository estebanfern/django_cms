--- conflicted
+++ resolved
@@ -46,7 +46,6 @@
         verbose_name_plural (str): Nombre plural del modelo para mostrar en el panel de administración.
         db_table (str): Nombre de la tabla en la base de datos.
     """
-
     title = models.CharField(max_length=255, verbose_name=('Título'))
     summary = models.TextField(max_length=255, verbose_name=('Resumen'))
     category = models.ForeignKey(Category, on_delete=models.CASCADE, verbose_name=('Categoría'))
@@ -61,8 +60,6 @@
     likes = models.ManyToManyField(get_user_model(), related_name='liked_content', blank=True)
     dislikes = models.ManyToManyField(get_user_model(), related_name='disliked_content', blank=True)
     rating_avg = models.FloatField(default = 0.0, verbose_name="Promedio de calificacion")
-    # likes_count = models.IntegerField(default=0, verbose_name="Cantidad de likes")
-    # dislikes_count = models.IntegerField(default=0, verbose_name="Cantidad de dislikes")
 
     class StateChoices(models.TextChoices):
         """
@@ -104,7 +101,6 @@
 
         :raises ValidationError: Si el estado del contenido no es válido según las opciones definidas en StateChoices.
         """
-
         # Validar que el estado sea uno de los definidos en StateChoices
         if self.state not in dict(Content.StateChoices.choices):
             raise ValidationError(f"Estado '{self.state}' no es válido.")
@@ -112,14 +108,12 @@
     def save(self, *args, **kwargs):
         """
         Sobrescribe el método save para incluir validaciones personalizadas antes de guardar el contenido.
-
         Este método llama a `clean()` para ejecutar validaciones personalizadas antes de guardar la instancia
         del contenido en la base de datos, asegurando que los datos sean consistentes y válidos.
 
         :param args: Argumentos posicionales adicionales.
         :param kwargs: Argumentos de palabra clave adicionales.
         """
-
         self.clean()  # Llama a la validación personalizada
         super().save(*args, **kwargs)
 
@@ -140,12 +134,7 @@
         'estado' es la descripción del estado del contenido.
         :rtype: str
         """
-<<<<<<< HEAD
         return f"{self.title}"
-=======
-
-        return f"{self.title} ({self.get_state_display()})"
->>>>>>> 8bf4e58e
 
 
     def update_rating_avg(self):
@@ -171,7 +160,6 @@
         :return: El nombre descriptivo del estado del contenido en español.
         :rtype: str
         """
-
         if state == Content.StateChoices.draft:
             return "Borrador"
         elif state == Content.StateChoices.publish:

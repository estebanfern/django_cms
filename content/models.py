from django.db import models
from django.core.exceptions import ValidationError
from ckeditor.fields import RichTextField
from simple_history.models import HistoricalRecords
from app.models import CustomUser
from category.models import Category


class Content (models.Model):
    """
    Modelo que representa un contenido en la base de datos.

    Este modelo define las propiedades de un contenido, incluyendo su título, resumen, categoría, autor,
    estado de publicación y fechas relevantes. También incluye validaciones personalizadas y opciones
    de estado predefinidas.

    Atributos:
        title (CharField): Título del contenido, con un máximo de 255 caracteres.
        summary (TextField): Resumen del contenido, con un máximo de 255 caracteres.
        category (ForeignKey): Relación con el modelo Category, indicando la categoría del contenido.
        autor (ForeignKey): Relación con el modelo CustomUser, indicando el autor del contenido.
        is_active (BooleanField): Indica si el contenido está activo. Por defecto, es True.
        date_create (DateTimeField): Fecha y hora de creación del contenido, se asigna automáticamente.
        date_expire (DateTimeField): Fecha y hora de expiración del contenido.
        state (CharField): Estado del contenido, con opciones limitadas definidas en `StateChoices`.

    Clases Internas:
        StateChoices (TextChoices): Enumeración de los posibles estados de un contenido:
            - draft: Contenido en borrador.
            - revision: Contenido en revisión.
            - to_publish: Contenido a publicar.
            - publish: Contenido publicado.
            - rejected: Contenido rechazado.

    Métodos:
        clean: Valida que el estado del contenido sea uno de los definidos en StateChoices.
        save: Sobrescribe el método de guardado para llamar a la validación personalizada antes de guardar.
        __str__: Retorna una representación en cadena del objeto, mostrando su título y estado.

    Meta:
        verbose_name (str): Nombre singular del modelo para mostrar en el panel de administración.
        verbose_name_plural (str): Nombre plural del modelo para mostrar en el panel de administración.
        db_table (str): Nombre de la tabla en la base de datos.
    """
    title = models.CharField(max_length=255, verbose_name=('Título'))
    summary = models.TextField(max_length=255, verbose_name=('Resumen'))
    # content = html enriquecido
    # reactions = Reacciones del contenido
    # ratings =  Calificaciones del contenido
    # record = Historial de cambios
    category = models.ForeignKey(Category, on_delete=models.CASCADE, verbose_name=('Categoría'))
    autor = models.ForeignKey(CustomUser, on_delete=models.CASCADE, verbose_name=('Autor'))
    is_active = models.BooleanField(default=True, verbose_name='Activo')
    date_create= models.DateTimeField(auto_now_add=True, verbose_name=('Fecha de creacion'))
    date_expire = models.DateField(null=True, blank=True,verbose_name=('Fecha de expiración'))
    date_published = models.DateField(null=True, blank=True, verbose_name='Fecha de publicación')
    content = RichTextField(verbose_name='Contenido')  # Campo de texto enriquecido con CKEditor 5
    attachment = models.FileField(upload_to='attachments/', null=True, blank=True, verbose_name='Archivos adjuntos')
    history = HistoricalRecords()

    class StateChoices(models.TextChoices):
        """
        Enumeración de estados posibles para un contenido utilizando TextChoices.

        Define las opciones disponibles para el campo `state` del contenido,
        permitiendo seleccionar entre diferentes estados predefinidos.

        Atributos:
            draft (str): Estado del contenido en borrador.
            revision (str): Estado del contenido en revisión.
            to_publish (str): Estado del contenido a publicar.
            publish (str): Estado del contenido publicado.
            rejected (str): Estado del contenido rechazado.

        Uso:
            Esta enumeración se utiliza para limitar las opciones disponibles en el campo `state` del modelo Content,
            garantizando que solo se seleccionen valores válidos y predefinidos.
        """
<<<<<<< HEAD
        draft = 'draft', ('Borrador')  # Clave: 'draft', Etiqueta: 'Borrador'
        revision = 'revision', ('Revisión')  # Clave: 'revision', Etiqueta: 'Revisión'
        to_publish = 'to_publish', ('A publicar')  # Clave: 'to_publish', Etiqueta: 'A publicar'
        publish = 'publish', ('Publicado')  # Clave: 'publish', Etiqueta: 'Publicado'
        rejected = 'rejected', ('Rechazado')  # Clave: 'rejected', Etiqueta: 'Rechazado'
        inactive = 'inactive', ('Inactivo')  # Clave: 'inactive', Etiqueta: 'Inactivo'

=======
        draft = 'Borrador', ('Borrador')
        revision = 'Revisión', ('Revisión')
        to_publish = 'A publicar', ('A publicar')
        publish = 'Publicado', ('Publicado')
        inactive = 'Inactivo', ('Inactivo')
>>>>>>> e4a432c4

    state = models.CharField(
        choices=StateChoices.choices,
        default=StateChoices.draft,
        max_length=20,
        verbose_name=('Estado')
    )

    def clean(self):
        """
        Valida el estado del contenido asegurando que sea uno de los definidos en StateChoices.

        Este método personaliza la validación del modelo para asegurarse de que el valor del campo `state`
        sea uno de los estados permitidos por la enumeración StateChoices.

        Lanza:
            ValidationError: Si el estado del contenido no es válido según las opciones definidas en StateChoices.
        """
        # Validar que el estado sea uno de los definidos en StateChoices
        if self.state not in dict(Content.StateChoices.choices):
            raise ValidationError(f"Estado '{self.state}' no es válido.")

    def save(self, *args, **kwargs):
        """
        Sobrescribe el método save para incluir validaciones personalizadas antes de guardar el contenido.

        Este método llama a `clean()` para ejecutar validaciones personalizadas antes de guardar la instancia
        del contenido en la base de datos, asegurando que los datos sean consistentes y válidos.

        Parámetros:
            *args: Argumentos posicionales adicionales.
            **kwargs: Argumentos de palabra clave adicionales.
        """
        self.clean()  # Llama a la validación personalizada
        super().save(*args, **kwargs)

    class Meta:
        verbose_name = 'Contenido'
        verbose_name_plural = 'Contenidos'
        db_table = 'content'


    def __str__(self):
        """
        Retorna una representación en cadena del objeto Content.

        Esta función devuelve el título del contenido junto con su estado legible,
        utilizando la descripción de la elección correspondiente.

        Retorna:
            str: Una cadena con el formato "título (estado)", donde 'título' es el título del contenido y
            'estado' es la descripción del estado del contenido.
        """
        return f"{self.title} ({self.get_state_display()})"<|MERGE_RESOLUTION|>--- conflicted
+++ resolved
@@ -76,21 +76,11 @@
             Esta enumeración se utiliza para limitar las opciones disponibles en el campo `state` del modelo Content,
             garantizando que solo se seleccionen valores válidos y predefinidos.
         """
-<<<<<<< HEAD
-        draft = 'draft', ('Borrador')  # Clave: 'draft', Etiqueta: 'Borrador'
-        revision = 'revision', ('Revisión')  # Clave: 'revision', Etiqueta: 'Revisión'
-        to_publish = 'to_publish', ('A publicar')  # Clave: 'to_publish', Etiqueta: 'A publicar'
-        publish = 'publish', ('Publicado')  # Clave: 'publish', Etiqueta: 'Publicado'
-        rejected = 'rejected', ('Rechazado')  # Clave: 'rejected', Etiqueta: 'Rechazado'
-        inactive = 'inactive', ('Inactivo')  # Clave: 'inactive', Etiqueta: 'Inactivo'
-
-=======
         draft = 'Borrador', ('Borrador')
         revision = 'Revisión', ('Revisión')
         to_publish = 'A publicar', ('A publicar')
         publish = 'Publicado', ('Publicado')
         inactive = 'Inactivo', ('Inactivo')
->>>>>>> e4a432c4
 
     state = models.CharField(
         choices=StateChoices.choices,

"""
URL configuration for cms project.

The `urlpatterns` list routes URLs to views. For more information please see:
    https://docs.djangoproject.com/en/5.1/topics/http/urls/
Examples:
Function views
    1. Add an import:  from my_app import views
    2. Add a URL to urlpatterns:  path('', views.home, name='home')
Class-based views
    1. Add an import:  from other_app.views import Home
    2. Add a URL to urlpatterns:  path('', Home.as_view(), name='home')
Including another URLconf
    1. Import the include() function: from django.urls import include, path
    2. Add a URL to urlpatterns:  path('blog/', include('blog.urls'))
"""
from django.contrib import admin
from django.contrib.auth.views import LogoutView
from django.urls import path

<<<<<<< HEAD
from app.auth.views import register_view, login_view, logout_view, reset_password_view
from app.profile.views import profile_view, change_password
=======
from app.auth.views import register_view, login_view, logout_view
from app.profile.views import other_profile_view, profile_view, change_password
>>>>>>> 9993ee62
from app.views import *

urlpatterns = [
    path('admin/', admin.site.urls),

    path('', home_view, name='home'),

    #Auth
    path('register/', register_view, name='register'),
    path('login/', login_view, name='login'),
    path('logout/', logout_view, name='logout'),
    path('password-reset/', reset_password_view, name='password_reset'),

    # Profile
    path('profile/', profile_view, name='profile'),
    path('profile/<int:id>/', other_profile_view, name='profile_view'),
    path('change-password/', change_password, name='change_password'),

]
<|MERGE_RESOLUTION|>--- conflicted
+++ resolved
@@ -15,16 +15,9 @@
     2. Add a URL to urlpatterns:  path('blog/', include('blog.urls'))
 """
 from django.contrib import admin
-from django.contrib.auth.views import LogoutView
 from django.urls import path
-
-<<<<<<< HEAD
 from app.auth.views import register_view, login_view, logout_view, reset_password_view
-from app.profile.views import profile_view, change_password
-=======
-from app.auth.views import register_view, login_view, logout_view
 from app.profile.views import other_profile_view, profile_view, change_password
->>>>>>> 9993ee62
 from app.views import *
 
 urlpatterns = [
